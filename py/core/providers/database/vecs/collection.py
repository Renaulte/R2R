--- conflicted
+++ resolved
@@ -1098,8 +1098,4 @@
         extend_existing=True,
     )
 
-<<<<<<< HEAD
-
-=======
->>>>>>> 0cccbd4e
     return table