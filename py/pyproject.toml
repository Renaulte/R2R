[build-system]
requires = ["poetry-core", "setuptools", "wheel"]
build-backend = "poetry.core.masonry.api"

[tool.poetry]
name = "r2r"
readme = "README.md"
<<<<<<< HEAD
version = "3.0.6"
=======
version = "3.0.8"
>>>>>>> 162eaded
description = "SciPhi R2R"
authors = ["Owen Colegrove <owen@sciphi.ai>"]
license = "MIT"
include = ["r2r.toml", "compose.yaml", "compose.neo4j.yaml", "compose.ollama.yaml", "compose.postgres.yaml", "pyproject.toml"]
packages = [
    { include = "r2r", from = "." },
    { include = "core", from = "." },
    { include = "cli", from = "." },
    { include = "sdk", from = "." },
]

[tool.poetry.dependencies]
# Python Versions
python = ">=3.9,<3.13"

httpx = "^0.27.0"
nest-asyncio = "^1.6.0"
fastapi = "^0.109.2"
requests = "^2.31.0"
types-requests = "^2.31.0"
click = "^8.0.0"
python-dotenv = "^1.0.1"
nltk = "^3.9.1"

# Core dependencies (optional)
future = { version = "^1.0.0", optional = true }
openai = { version = "^1.11.1", optional = true }
pydantic = { extras = ["email"], version = "^2.8.2", optional = true }
python-multipart = { version = "^0.0.9", optional = true }
fire = { version = "^0.5.0", optional = true }
gunicorn = { version = "^21.2.0", optional = true }
uvicorn = { version = "^0.27.0.post1", optional = true }
aiosqlite = { version = "^0.20.0", optional = true }
asyncpg = { version = "^0.29.0", optional = true }
redis = { version = "^5.0.4", optional = true }
beautifulsoup4 = { version = "^4.12.3", optional = true }
openpyxl = { version = "^3.1.2", optional = true }
markdown = { version = "^3.6", optional = true }
pypdf = { version = "^4.2.0", optional = true }
python-pptx = { version = "^1.0.1", optional = true }
python-docx = { version = "^1.1.0", optional = true }
opencv-python = { version = "^4.10.0.82", optional = true }
moviepy = { version = "^1.0.3", optional = true }
vecs = { version = "^0.4.0", optional = true }
litellm = { version = "^1.42.3", optional = true }
fsspec = { version = "^2024.6.0", optional = true }
posthog = { version = "^3.5.0", optional = true }
sqlalchemy = { version = "^2.0.30", optional = true }
ollama = { version = "^0.3.1", optional = true }
neo4j = { version = "^5.21.0", optional = true }
passlib = { version = "^1.7.4", optional = true }
bcrypt = { version = "^4.1.3", optional = true }
pyjwt = { version = "^2.8.0", optional = true }
toml = { version = "^0.10.2", optional = true }
pyyaml = { version = "^6.0.1", optional = true }
poppler-utils = { version = "^0.1.0", optional = true }
psutil = { version = "^6.0.0", optional = true }
deepdiff = { version = "^7.0.1", optional = true }
graspologic = { version = "^3.4.1", optional = true }
unstructured-client = {version = "^0.25.5", optional = true, extras = ["core"]}

[tool.poetry.extras]
core = [
    "future", "pydantic", "python-multipart", "fire", "gunicorn", "unstructured-client",
    "uvicorn", "aiosqlite", "asyncpg", "redis", "beautifulsoup4", "openpyxl",
    "markdown", "pypdf", "python-pptx", "python-docx", "vecs", "litellm", "openai",
    "fsspec", "posthog", "sqlalchemy", "ollama", "neo4j", "passlib", "bcrypt",
    "pyjwt", "toml", "pyyaml", "poppler-utils", "psutil", "deepdiff", "graspologic"
]
core-ingest-movies = ["opencv-python", "moviepy"]

[tool.poetry.group.dev.dependencies]
black = "^24.3.0"
codecov = "^2.1.13"
flake8 = "6.1.0"
isort = "5.12.0"
mypy = "^1.5.1"
pre-commit = "^2.9"
pytest = "^8.2.0"
pytest-asyncio = "^0.23.6"
pytest-dependency = "^0.6.0"
pytest-mock = "^3.14.0"
pytest-cov = "^5.0.0"
colorama = "^0.4.6"

[tool.black]
line-length = 79
target-version = ['py39']
include = '\.pyi?$'
extend-exclude = '''
/(
  # directories
  \.eggs
  | \.git
  | \.hg
  | \.mypy_cache
  | \.tox
  | \.venv
  | build
  | dist
)/
'''

[tool.isort]
line_length = 79
profile = "black"

[tool.mypy]
ignore_missing_imports = true
exclude = 'playground/.*|deprecated/.*|dump/.*|docs/source|vecs/*'

[[tool.mypy.overrides]]
module = "yaml"
ignore_missing_imports = true

[tool.poetry.scripts]
r2r = "cli.cli:main"
download-nltk-data = "scripts.download_nltk_data:download_nltk_data"

[tool.pytest.ini_options]
asyncio_mode = "auto"
addopts = "--cov=r2r --cov-report=term-missing --cov-report=xml --cache-clear"
testpaths = [
    "tests",
]
filterwarnings = [
    "ignore::DeprecationWarning",
    "ignore::pytest.PytestUnraisableExceptionWarning",
]<|MERGE_RESOLUTION|>--- conflicted
+++ resolved
@@ -5,11 +5,7 @@
 [tool.poetry]
 name = "r2r"
 readme = "README.md"
-<<<<<<< HEAD
-version = "3.0.6"
-=======
 version = "3.0.8"
->>>>>>> 162eaded
 description = "SciPhi R2R"
 authors = ["Owen Colegrove <owen@sciphi.ai>"]
 license = "MIT"
