--- conflicted
+++ resolved
@@ -19,18 +19,6 @@
     OTHER = "other"
 
 
-<<<<<<< HEAD
-@asynccontextmanager
-async def manage_run_id(pipeline: "Pipeline", run_id: Optional[uuid.UUID] = None):
-    try:
-        pipeline.run_id = run_id or generate_run_id()
-        yield
-    finally:
-        pipeline.run_id = None
-
-
-=======
->>>>>>> 21664c64
 class Pipeline:
     """Pipeline class for running a sequence of pipes."""
 
@@ -66,11 +54,7 @@
         input: Any,
         state: Optional[AsyncState] = None,
         streaming: bool = False,
-<<<<<<< HEAD
-        run_id: Optional[uuid.UUID] = None,
-=======
-        run_manager: Optional[RunManager] = None,
->>>>>>> 21664c64
+        run_manager: Optional[RunManager] = None,
         *args: Any,
         **kwargs: Any,
     ):
@@ -86,15 +70,8 @@
 
         self.state = state or AsyncState()
         current_input = input
-<<<<<<< HEAD
-
-        async with manage_run_id(self, run_id):
-            await self.pipe_logger.log(
-                pipe_run_id=self.run_id,
-=======
         async with manage_run(run_manager, self.pipeline_type) as run_id:
             await run_manager.log_run_info(
->>>>>>> 21664c64
                 key="pipeline_type",
                 value=self.pipeline_type,
                 is_info_log=True,
