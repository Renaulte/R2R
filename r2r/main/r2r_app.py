import asyncio
import json
import logging
import uuid
<<<<<<< HEAD
import time
from typing import Optional, Union
=======
from typing import Any, Optional, Union
>>>>>>> 6da450dc

from fastapi import Body, FastAPI, File, Form, HTTPException, UploadFile
from fastapi.middleware.cors import CORSMiddleware
from fastapi.responses import StreamingResponse
from pydantic import BaseModel

from r2r.core import (
    Document,
    DocumentType,
    GenerationConfig,
    KVLoggingConnectionSingleton,
    generate_id_from_label,
    generate_run_id,
    to_async_generator,
)
from r2r.pipes import R2REvalPipe

from .r2r_abstractions import R2RPipelines, R2RProviders
from .r2r_config import R2RConfig

MB_CONVERSION_FACTOR = 1024 * 1024

logger = logging.getLogger(__name__)


def syncable(func):
    """Decorator to mark methods for synchronous wrapper creation."""
    func._syncable = True
    return func


class AsyncSyncMeta(type):
    _event_loop = None  # Class-level shared event loop

    @classmethod
    def get_event_loop(cls):
        if cls._event_loop is None or cls._event_loop.is_closed():
            cls._event_loop = asyncio.new_event_loop()
            asyncio.set_event_loop(cls._event_loop)
        return cls._event_loop

    def __new__(cls, name, bases, dct):
        new_cls = super().__new__(cls, name, bases, dct)
        for attr_name, attr_value in dct.items():
            if asyncio.iscoroutinefunction(attr_value) and getattr(
                attr_value, "_syncable", False
            ):
                sync_method_name = attr_name[
                    1:
                ]  # Remove leading 'a' for sync method
                async_method = attr_value

                def make_sync_method(async_method):
                    def sync_wrapper(self, *args, **kwargs):
                        loop = cls.get_event_loop()
                        if not loop.is_running():
                            # Setup to run the loop in a background thread if necessary
                            # to prevent blocking the main thread in a synchronous call environment
                            from threading import Thread

                            result = None
                            exception = None

                            def run():
                                nonlocal result, exception
                                try:
                                    asyncio.set_event_loop(loop)
                                    result = loop.run_until_complete(
                                        async_method(self, *args, **kwargs)
                                    )
                                except Exception as e:
                                    exception = e
                                finally:
                                    generation_config = kwargs.get('rag_generation_config', None)
                                    if not generation_config or not generation_config.stream:
                                        loop.run_until_complete(
                                            loop.shutdown_asyncgens()
                                        )
                                        loop.close()

                            thread = Thread(target=run)
                            thread.start()
                            thread.join()
                            if exception:
                                raise exception
                            return result
                        else:
                            # If there's already a running loop, schedule and execute the coroutine
                            future = asyncio.run_coroutine_threadsafe(
                                async_method(self, *args, **kwargs), loop
                            )
                            return future.result()

                    return sync_wrapper

                setattr(
                    new_cls, sync_method_name, make_sync_method(async_method)
                )
        return new_cls


class R2RApp(metaclass=AsyncSyncMeta):
    """Main class for the R2R application.

    This class is responsible for setting up the FastAPI application and
    defining the routes for the various endpoints. It also contains the
    synchronous wrappers for the asynchronous methods defined in the class.

    Endpoints are provided to:
    - Ingest documents
    - Ingest files
    - Search
    - Retrieve and generate completions
    - Delete entries
    - Retrieve user IDs
    - Retrieve user document data
    - Retrieve logs
    """

    def __init__(
        self,
        config: R2RConfig,
        providers: R2RProviders,
        pipelines: R2RPipelines,
        # do_apply_cors: bool = True,
        *args,
        **kwargs,
    ):
        self.config = config
        self.providers = providers
        self.logging_connection = KVLoggingConnectionSingleton()
        self.ingestion_pipeline = pipelines.ingestion_pipeline
        self.search_pipeline = pipelines.search_pipeline
        self.rag_pipeline = pipelines.rag_pipeline
        self.streaming_rag_pipeline = pipelines.streaming_rag_pipeline
        self.eval_pipeline = pipelines.eval_pipeline

        self.app = FastAPI()

        self._setup_routes()
        self._apply_cors()

    def _setup_routes(self):
        self.app.add_api_route(
            path="/ingest_documents/",
            endpoint=self.ingest_documents_app,
            methods=["POST"],
        )
        self.app.add_api_route(
            path="/ingest_files/",
            endpoint=self.ingest_files_app,
            methods=["POST"],
        )
        self.app.add_api_route(
            path="/search/", endpoint=self.search_app, methods=["POST"]
        )
        self.app.add_api_route(
            path="/rag/", endpoint=self.rag_app, methods=["POST"]
        )
        self.app.add_api_route(
            path="/evaluate/",
            endpoint=self.evaluate_app,
            methods=["POST"],
        )
        self.app.add_api_route(
            path="/delete/", endpoint=self.delete_app, methods=["DELETE"]
        )
        self.app.add_api_route(
            path="/get_user_ids/",
            endpoint=self.get_user_ids_app,
            methods=["GET"],
        )
        self.app.add_api_route(
            path="/get_user_document_data/",
            endpoint=self.get_user_document_data_app,
            methods=["POST"],
        )
        self.app.add_api_route(
            path="/get_logs/",
            endpoint=self.get_logs_app,
            methods=["POST"],
        )
        self.app.add_api_route(
            path="/analytics/",
            endpoint=self.get_analytics_app,
            methods=["GET"],
        )

        self.app.add_api_route(
            path="/get_open_api_endpoint/",
            endpoint=self.get_open_api_endpoint,
            methods=["POST"],
        )

    @syncable
    async def aingest_documents(
        self, documents: list[Document], *args: Any, **kwargs: Any
    ):
        try:
            # Process the documents through the pipeline
            await self.ingestion_pipeline.run(
                input=to_async_generator(documents)
            )
            return {"results": "Entries upserted successfully."}
        except Exception as e:
            logger.error(
                f"ingest_documents(documents={documents}) - \n\n{str(e)}"
            )
            raise HTTPException(status_code=500, detail=str(e))

    class IngestDocumentsRequest(BaseModel):
        documents: list[Document]

    async def ingest_documents_app(self, request: IngestDocumentsRequest):
        try:
            await self.alog_throughput(time.time(), 1, "ingest_documents")
            return await self.aingest_documents(request.documents)
        except Exception as e:
            run_id = self.ingestion_pipeline.run_id or generate_run_id()
            await self.ingestion_pipeline.pipe_logger.log(
                pipe_run_id=run_id,
                key="pipeline_type",
                value=self.ingestion_pipeline.pipeline_type,
                is_pipeline_info=True,
            )

            await self.ingestion_pipeline.pipe_logger.log(
                pipe_run_id=run_id,
                key="error",
                value=str(e),
                is_pipeline_info=False,
            )
            raise HTTPException(status_code=500, detail=str(e))

    @syncable
    async def aingest_files(
        self,
        files: list[UploadFile],
        metadatas: Optional[list[dict]] = None,
        ids: Optional[list[uuid.UUID]] = None,
        *args: Any,
        **kwargs: Any,
    ):
        if metadatas and len(metadatas) != len(files):
            raise HTTPException(
                status_code=400,
                detail="Number of metadata entries does not match number of files.",
            )
        if ids and len(ids) != len(files):
            raise HTTPException(
                status_code=400,
                detail="Number of ids does not match number of files.",
            )
        if len(files) == 0:
            raise HTTPException(
                status_code=400, detail="No files provided for ingestion."
            )

        try:
            documents = []
            for iteration, file in enumerate(files):
                logger.info(f"Processing file: {file.filename}")
                if (
                    file.size
                    > self.config.app.get("max_file_size_in_mb", 32)
                    * MB_CONVERSION_FACTOR
                ):
                    logger.error(f"File size exceeds limit: {file.filename}")
                    raise HTTPException(
                        status_code=413,
                        detail="File size exceeds maximum allowed size.",
                    )
                if not file.filename:
                    logger.error("File name not provided.")
                    raise HTTPException(
                        status_code=400, detail="File name not provided."
                    )

                file_content = await file.read()
                logger.info(f"File read successfully: {file.filename}")

                document_id = (
                    generate_id_from_label(file.filename)
                    if ids is None
                    else ids[iteration]
                )
                document_metadata = metadatas[iteration] if metadatas else {}

                documents.append(
                    Document(
                        id=document_id,
                        type=DocumentType(file.filename.split(".")[-1]),
                        data=file_content,
                        metadata=document_metadata,
                    )
                )
                logger.info(f"Document created: {document_id}")

            # Run the pipeline asynchronously
            logger.info("Running the ingestion pipeline...")
            await self.ingestion_pipeline.run(
                input=to_async_generator(documents),
            )
            logger.info("Ingestion pipeline completed.")

            return {
                "results": [
                    f"File '{file.filename}' processed successfully."
                    for file in files
                ]
            }
        except Exception as e:
            logger.error(
                f"ingest_files(metadata={metadatas}, ids={ids}, files={files}) - \n\n{str(e)})"
            )
            raise HTTPException(status_code=500, detail=str(e))
        finally:
            # Ensure all file handles are closed
            for file in files:
                file.file.close()

    async def ingest_files_app(
        self,
        files: list[UploadFile] = File(...),
        metadatas: Optional[str] = Form(None),
        ids: Optional[str] = Form(None),
    ):
        """Ingest files into the system."""
        try:
            await self.alog_throughput(time.time(), 1, "ingest_files")
            if ids and ids != "null":
                ids_list = json.loads(ids)
                if len(ids_list) != 0:
                    try:
                        ids_list = [uuid.UUID(id) for id in ids_list]
                    except ValueError:
                        raise HTTPException(
                            status_code=400, detail="Invalid UUID provided."
                        )
            else:
                ids_list = None

            # Parse metadatas if provided
            metadatas = (
                json.loads(metadatas)
                if metadatas and metadatas != "null"
                else None
            )

            # Call aingest_files with the correct order of arguments
            return await self.aingest_files(
                files=files, metadatas=metadatas, ids=ids_list
            )
        except Exception as e:
            logger.error(f"ingest_files() - \n\n{str(e)})")
            run_id = self.ingestion_pipeline.run_id or generate_run_id()
            await self.ingestion_pipeline.pipe_logger.log(
                pipe_run_id=run_id,
                key="pipeline_type",
                value=self.ingestion_pipeline.pipeline_type,
                is_pipeline_info=True,
            )

            await self.ingestion_pipeline.pipe_logger.log(
                pipe_run_id=run_id,
                key="error",
                value=str(e),
                is_pipeline_info=False,
            )
            raise HTTPException(status_code=500, detail=str(e))

    @syncable
    async def asearch(
        self,
        query: str,
        search_filters: Optional[dict] = None,
        search_limit: int = 10,
        *args: Any,
        **kwargs: Any,
    ):
        """Search for documents based on the query."""
        try:
            await self.alog_throughput(time.time(), 1, "search")

            t0 = time.time()
            run_id = generate_run_id()
            search_filters = search_filters or {}
            results = await self.search_pipeline.run(
                input=to_async_generator([query]),
                search_filters=search_filters,
                search_limit=search_limit,
                run_id=run_id,
            )
            t1 = time.time()
            latency = f"{t1-t0:.2f}"
            
            await self.search_pipeline.pipe_logger.log(
                pipe_run_id=run_id,
                key="vector_search_latency",
                value=latency,
                is_pipeline_info=False,
            )

            return {"results": [result.dict() for result in results]}
        except Exception as e:
            logger.error(f"search(query={query}) - \n\n{str(e)})")
            raise HTTPException(status_code=500, detail=str(e))

    class SearchRequest(BaseModel):
        query: str
        search_filters: Optional[str] = None
        search_limit: int = 10

    async def search_app(self, request: SearchRequest):
        try:
            search_filters = (
                {}
                if request.search_filters is None
                or request.search_filters == "null"
                else json.loads(request.search_filters)
            )
            return await self.asearch(
                request.query, search_filters, request.search_limit
            )
        except Exception as e:
            # TODO - Make this more modular
            run_id = self.search_pipeline.run_id or generate_run_id()
            await self.search_pipeline.pipe_logger.log(
                pipe_run_id=run_id,
                key="pipeline_type",
                value=self.search_pipeline.pipeline_type,
                is_pipeline_info=True,
            )

            await self.search_pipeline.pipe_logger.log(
                pipe_run_id=run_id,
                key="error",
                value=str(e),
                is_pipeline_info=False,
            )
            raise HTTPException(status_code=500, detail=str(e))

    @syncable
    async def arag(
        self,
        message: str,
        rag_generation_config: GenerationConfig,
        search_filters: Optional[dict[str, str]] = None,
        search_limit: int = 10,
        *args,
        **kwargs,
    ):
        try:
            await self.alog_throughput(time.time(), 1, "rag")

            t0 = time.time()
            run_id = generate_run_id()
            
            if rag_generation_config.stream:
                t1 = time.time()
                latency = f"{t1-t0:.2f}"

                await self.streaming_rag_pipeline.pipe_logger.log(
                    pipe_run_id=run_id,
                    key="rag_generation_latency",
                    value=latency,
                    is_pipeline_info=False,
                )

                async def stream_response():
                    async for chunk in await self.streaming_rag_pipeline.run(
                        input=to_async_generator([message]),
                        streaming=True,
                        search_filters=search_filters,
                        search_limit=search_limit,
                        rag_generation_config=rag_generation_config,
<<<<<<< HEAD
                        run_id=run_id,
=======
                        *args,
                        **kwargs,
>>>>>>> 6da450dc
                    ):
                        yield chunk

                return stream_response()

            else:
                results = await self.rag_pipeline.run(
                    input=to_async_generator([message]),
                    streaming=False,
                    search_filters=search_filters,
                    search_limit=search_limit,
                    rag_generation_config=rag_generation_config,
                    run_id=run_id,
                )
                t1 = time.time()
                latency = f"{t1-t0:.2f}"

                logger.info(f"RAG generation latency: {latency}")

                await self.rag_pipeline.pipe_logger.log(
                    pipe_run_id=run_id,
                    key="rag_generation_latency",
                    value=latency,
                    is_pipeline_info=False,
                )
                return results
        except Exception as e:
            logger.error(f"rag(message={message}) - \n\n{str(e)}")
            raise HTTPException(status_code=500, detail=str(e))

    class RAGRequest(BaseModel):
        message: str
        search_filters: Optional[str] = None
        search_limit: int = 10
        rag_generation_config: Optional[str] = None
        streaming: Optional[bool] = None

    async def rag_app(self, request: RAGRequest):
        try:
            search_filters = (
                None
                if request.search_filters is None
                or request.search_filters == "null"
                else json.loads(request.search_filters)
            )
            rag_generation_config = (
                GenerationConfig(
                    **json.loads(request.rag_generation_config),
                    stream=request.streaming,
                )
                if request.rag_generation_config
                and request.rag_generation_config != "null"
                else GenerationConfig(
                    model="gpt-3.5-turbo", stream=request.streaming
                )
            )
            response = await self.arag(
                request.message,
                rag_generation_config,
                search_filters,
                request.search_limit,
            )
            if request.streaming:
                return StreamingResponse(
                    response, media_type="application/json"
                )
            else:
                return {"results": response}

        except Exception as e:
            # TODO - Make this more modular
            run_id = self.rag_pipeline.run_id or generate_run_id()
            await self.rag_pipeline.pipe_logger.log(
                pipe_run_id=run_id,
                key="pipeline_type",
                value=self.rag_pipeline.pipeline_type,
                is_pipeline_info=True,
            )

            await self.rag_pipeline.pipe_logger.log(
                pipe_run_id=run_id,
                key="error",
                value=str(e),
                is_pipeline_info=False,
            )
            raise HTTPException(status_code=500, detail=str(e))

    @syncable
    async def aevaluate(
        self,
        query: str,
        context: str,
        completion: str,
        *args: Any,
        **kwargs: Any,
    ):
        try:
            eval_payload = R2REvalPipe.EvalPayload(
                query=query,
                context=context,
                completion=completion,
            )
            result = await self.eval_pipeline.run(
                input=to_async_generator([eval_payload])
            )
            return {"results": result}
        except Exception as e:
            logger.error(f"evaluate(query={query}) - \n\n{str(e)})")
            raise HTTPException(status_code=500, detail=str(e))

    class EvalRequest(BaseModel):
        query: str
        context: str
        completion: str

    async def evaluate_app(self, request: EvalRequest):
        try:
            await self.alog_throughput(time.time(), 1, "evaluate")
            
            return await self.aevaluate(
                query=request.query,
                context=request.context,
                completion=request.completion,
            )
        except Exception as e:
            run_id = self.eval_pipeline.run_id or generate_run_id()
            await self.eval_pipeline.pipe_logger.log(
                pipe_run_id=run_id,
                key="pipeline_type",
                value=self.eval_pipeline.pipeline_type,
                is_pipeline_info=True,
            )

            await self.eval_pipeline.pipe_logger.log(
                pipe_run_id=run_id,
                key="error",
                value=str(e),
                is_pipeline_info=False,
            )
            raise HTTPException(status_code=500, detail=str(e))

    @syncable
    async def adelete(
        self, key: str, value: Union[bool, int, str], *args: Any, **kwargs: Any
    ):
        try:
            self.providers.vector_db.delete_by_metadata(key, value)
            return {"results": "Entries deleted successfully."}
        except Exception as e:
            logger.error(
                f":delete: [Error](key={key}, value={value}, error={str(e)})"
            )
            raise HTTPException(status_code=500, detail=str(e))

    class DeleteRequest(BaseModel):
        key: str
        value: Union[bool, int, str]

<<<<<<< HEAD
    async def delete_app(self, request: DeleteRequest = Body(...)):
        await self.alog_throughput(time.time(), 1, "delete")
=======
    async def delete_app(
        self, request: DeleteRequest = Body(...), *args: Any, **kwargs: Any
    ):
>>>>>>> 6da450dc
        return await self.adelete(request.key, request.value)

    @syncable
    async def aget_user_ids(self, *args: Any, **kwargs: Any):
        try:
            user_ids = self.providers.vector_db.get_metadatas(
                metadata_fields=["user_id"]
            )

            return {"results": [ele["user_id"] for ele in user_ids]}
        except Exception as e:
            logger.error(f"get_user_ids() - \n\n{str(e)})")
            raise HTTPException(status_code=500, detail=str(e))

    async def get_user_ids_app(self):
        await self.alog_throughput(time.time(), 1, "get_user_ids")
        return await self.aget_user_ids()

    @syncable
    async def aget_user_document_data(
        self, user_id: str, *args: Any, **kwargs: Any
    ):
        try:
            if isinstance(user_id, uuid.UUID):
                user_id = str(user_id)
            document_ids = self.providers.vector_db.get_metadatas(
                metadata_fields=["document_id", "title"],
                filter_field="user_id",
                filter_value=user_id,
            )
            return {"results": [ele for ele in document_ids]}
        except Exception as e:
            logger.error(
                f"get_user_document_data(user_id={user_id}) - \n\n{str(e)})"
            )
            raise HTTPException(status_code=500, detail=str(e))

    class UserDocumentRequest(BaseModel):
        user_id: str

    async def get_user_document_data_app(self, request: UserDocumentRequest):
        await self.alog_throughput(time.time(), 1, "get_user_document_data")
        return await self.aget_user_document_data(request.user_id)

    @syncable
    async def aget_logs(
        self, pipeline_type: Optional[str] = None, *args: Any, **kwargs: Any
    ):
        try:
            logs_per_run = 10
            if self.logging_connection is None:
                raise HTTPException(
                    status_code=404, detail="Logging provider not found."
                )
            run_info = await self.logging_connection.get_run_info(
                pipeline_type=pipeline_type,
                limit=self.config.app.get("max_logs", 100) // logs_per_run,
            )
            run_ids = [run.run_id for run in run_info]
            if len(run_ids) == 0:
                return {"results": []}
            logs = await self.logging_connection.get_logs(run_ids)
            # Aggregate logs by run_id and include run_type
            aggregated_logs = []

            for run in run_info:
                run_logs = [
                    log for log in logs if log["pipe_run_id"] == run.run_id
                ]
                entries = [
                    {"key": log["key"], "value": log["value"]}
                    for log in run_logs
                ]
                aggregated_logs.append(
                    {
                        "run_id": run.run_id,
                        "run_type": run.pipeline_type,
                        "entries": entries,
                    }
                )

            return {"results": aggregated_logs}

        except Exception as e:
            logger.error(f":logs: [Error](error={str(e)})")
            raise HTTPException(status_code=500, detail=str(e))
        
    @syncable
    async def alog_throughput(self, timestamp: float, num_requests: int, request_type: str):
        try:
            # logger.info(f"Logging throughput: {timestamp}, {num_requests}, {request_type}")
            await self.logging_connection.log_throughput(timestamp, num_requests, request_type)
        except Exception as e:
            logger.error(f"log_throughput(timestamp={timestamp}, num_requests={num_requests}, request_type={request_type}) - \n\n{str(e)})")
            raise HTTPException(status_code=500, detail=str(e))

        
    @syncable
    async def aget_throughput_data(self, start_time: float, end_time: float, request_type: Optional[str] = None):
        try:
            throughput_data = await self.logging_connection.get_throughput_data(start_time, end_time, request_type)
            return {"results": throughput_data}
        except Exception as e:
            logger.error(f"get_throughput_data(start_time={start_time}, end_time={end_time}, request_type={request_type}) - \n\n{str(e)}")
            raise HTTPException(status_code=500, detail=str(e))

    class LogsRequest(BaseModel):
        pipeline_type: Optional[str] = None

    async def get_logs_app(self, request: LogsRequest):
        await self.alog_throughput(time.time(), 1, "get_logs")
        return await self.aget_logs(request.pipeline_type)

    async def get_analytics_app(self, pipeline_type: Optional[str] = None):
        await self.alog_throughput(time.time(), 1, "get_analytics")
        try:
            analytics_data = await PipeLoggingConnectionSingleton.get_analytics(
                pipeline_type=pipeline_type
            )
            return {"results": analytics_data}
        except Exception as e:
            logger.error(f"get_analytics() - \n\n{str(e)})")
            raise HTTPException(status_code=500, detail=str(e))


    def get_open_api_endpoint(self):
        from fastapi.openapi.utils import get_openapi

        return {
            "results": get_openapi(
                title="R2R Application API",
                version="1.0.0",
                routes=self.app.routes,
            )
        }

    def serve(self, host: str = "0.0.0.0", port: int = 8000):
        try:
            import uvicorn
        except ImportError:
            raise ImportError(
                "Please install uvicorn using 'pip install uvicorn'"
            )

        uvicorn.run(self.app, host=host, port=port)

    def _apply_cors(self):
        # CORS setup
        origins = [
            "*",  # TODO - Change this to the actual frontend URL
            "http://localhost:3000",
            "http://localhost:8000",
        ]

        self.app.add_middleware(
            CORSMiddleware,
            allow_origins=origins,  # Allows specified origins
            allow_credentials=True,
            allow_methods=["*"],  # Allows all methods
            allow_headers=["*"],  # Allows all headers
        )<|MERGE_RESOLUTION|>--- conflicted
+++ resolved
@@ -2,12 +2,8 @@
 import json
 import logging
 import uuid
-<<<<<<< HEAD
 import time
-from typing import Optional, Union
-=======
 from typing import Any, Optional, Union
->>>>>>> 6da450dc
 
 from fastapi import Body, FastAPI, File, Form, HTTPException, UploadFile
 from fastapi.middleware.cors import CORSMiddleware
@@ -484,12 +480,9 @@
                         search_filters=search_filters,
                         search_limit=search_limit,
                         rag_generation_config=rag_generation_config,
-<<<<<<< HEAD
                         run_id=run_id,
-=======
                         *args,
                         **kwargs,
->>>>>>> 6da450dc
                     ):
                         yield chunk
 
@@ -648,14 +641,11 @@
         key: str
         value: Union[bool, int, str]
 
-<<<<<<< HEAD
-    async def delete_app(self, request: DeleteRequest = Body(...)):
-        await self.alog_throughput(time.time(), 1, "delete")
-=======
+
     async def delete_app(
         self, request: DeleteRequest = Body(...), *args: Any, **kwargs: Any
     ):
->>>>>>> 6da450dc
+        await self.alog_throughput(time.time(), 1, "delete")
         return await self.adelete(request.key, request.value)
 
     @syncable
